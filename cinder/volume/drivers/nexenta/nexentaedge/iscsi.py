--- conflicted
+++ resolved
@@ -95,8 +95,8 @@
                 protocol, self.restapi_host, self.restapi_port, '/',
                 self.restapi_user, self.restapi_password, auto=auto)
 
-            rsp = self.restapi.get('service/'
-                                   + self.iscsi_service + '/iscsi/status')
+            rsp = self.restapi.get('service/' +
+                                   self.iscsi_service + '/iscsi/status')
             data_keys = rsp['data'][list(rsp['data'].keys())[0]]
             self.target_name = data_keys.split('\n', 1)[0].split(' ')[2]
 
@@ -170,8 +170,6 @@
         }
 
     def create_volume(self, volume):
-<<<<<<< HEAD
-=======
         LOG.warning(volume['name'])
         data = {
             'objectPath': self.bucket_path + '/' + volume['name'],
@@ -181,7 +179,6 @@
         }
         if self.ha_vip:
             data['vip'] = self.ha_vip
->>>>>>> 08acd712
         try:
             self.restapi.post('service/' + self.iscsi_service + '/iscsi', data)
         except exception.VolumeBackendAPIException:
